--- conflicted
+++ resolved
@@ -14,13 +14,9 @@
     feedforward_size: int,
     dropout: float,
     use_padding: bool,
-<<<<<<< HEAD
-    tag: str | None=None,
-=======
     shared_embeddings: torch.Tensor | None,
     positional_encoding_cacher: SinusoidalPositionalEncodingCacher | None,
     tag: str | None = None
->>>>>>> 9647659b
 ) -> torch.nn.Module:
     r"""Construct a bidirectional transformer encoder.
 
