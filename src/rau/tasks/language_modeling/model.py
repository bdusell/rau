import torch

from rau.tools.torch.model_interface import ModelInterface
from rau.tools.torch.init import smart_init, uniform_fallback
from rau.models.transformer.positional_encodings import SinusoidalPositionalEncodingCacher
from rau.models.transformer.unidirectional_encoder import (
    get_unidirectional_transformer_encoder
)
from rau.models.rnn.language_model import (
    get_simple_rnn_language_model,
    get_lstm_language_model
)
<<<<<<< HEAD
from rau.models.stack_nn.transformer.parse import (
    parse_stack_transformer_layers,
    STACK_TRANSFORMER_LAYERS_HELP_MESSAGE
)
from rau.models.stack_nn.transformer.unidirectional_encoder import (
    get_unidirectional_stack_transformer_encoder
)
from rau.models.stack_nn.rnn.parse import (
    parse_stack_rnn_stack
)
from rau.models.stack_nn.rnn.language_model import (
    get_stack_rnn_language_model
=======
from rau.models.common.shared_embeddings import get_shared_embeddings
from rau.unidirectional import (
    EmbeddingUnidirectional,
    DropoutUnidirectional,
    OutputUnidirectional
>>>>>>> 9647659b
)
from rau.tasks.common.model import pad_sequences
from rau.tasks.common.einsum import (
    add_einsum_forward_arguments,
    get_einsum_block_size
)

from .vocabulary import get_vocabularies

class LanguageModelingModelInterface(ModelInterface):

    def add_more_init_arguments(self, group):
        group.add_argument('--architecture',
            choices=['transformer', 'rnn', 'lstm', 'stack-transformer', 'stack-rnn'],
            help='The type of neural network architecture to use. '
                 'transformer: Standard transformer architecture with '
                 'sinusoidal positional encodings, based on the PyTorch '
                 'implementation. '
                 'rnn: Simple RNN (a.k.a. Elman RNN) with tanh activations. '
                 'lstm: LSTM. '
                 'stack-transformer: A transformer that can contain stack '
                 'attention layers. '
                 'stack-rnn: An RNN controller augmented with a '
                 'differentiable stack.')
        group.add_argument('--num-layers', type=int,
            help='(transformer, rnn, lstm) Number of layers. '
                 '(stack-rnn) Number of layers in the recurrent controller.')
        group.add_argument('--d-model', type=int,
            help='(transformer, stack-transformer) The size of the vector '
                 'representations used in the transformer.')
        group.add_argument('--num-heads', type=int,
            help='(transformer, stack-transformer) The number of attention '
                 'heads used in each scaled dot-product attention layer.')
        group.add_argument('--feedforward-size', type=int,
            help='(transformer, stack-transformer) The size of the hidden '
                 'layer of the feedforward network in each feedforward '
                 'sublayer.')
        group.add_argument('--dropout', type=float,
            help='(transformer, stack-transformer) The dropout rate used '
                 'throughout the transformer on input embeddings, sublayer '
                 'function outputs, feedforward hidden layers, and attention '
                 'weights. '
                 '(rnn, lstm) The dropout rate used between all layers, '
                 'including between the input embedding layer and the first '
                 'layer, and between the last layer and the output layer. '
                 '(stack-rnn) Same as rnn and lstm. Stack actions are '
                 'computed from the dropped-out hidden state.')
        group.add_argument('--hidden-units', type=int,
            help='(rnn, lstm, stack-rnn) Number of hidden units to use in '
                 'the hidden state.')
        group.add_argument('--stack-transformer-layers', type=parse_stack_transformer_layers,
            help='(stack-transformer) A string describing which layers to '
                 'use. ' +
                 STACK_TRANSFORMER_LAYERS_HELP_MESSAGE)
        group.add_argument('--stack-rnn-controller', choices=['rnn', 'lstm'],
            help='(stack-rnn) The type of RNN to use as the controller.')
        group.add_argument('--stack-rnn-stack', type=parse_stack_rnn_stack,
            help='(stack-rnn) The type of differentiable stack to connect to '
                 'the RNN controller. Options are: '
                 '(1) stratification-<m>, where <m> is an integer, indicating '
                 'a stratification stack with stack embedding size <m> '
                 '(2) superposition-<m>, where <m> is an integer, indicating '
                 'a superposition stack with stack embedding size <m> '
                 '(3) nondeterministic-<q>-<s>, where <q>, <s> are integers, '
                 'indicating a nondeterministic stack with <q> states and <s> '
                 'stack symbol types '
                 '(4) vector-nondeterministic-<q>-<s>-<m>, where <q>, <s>, '
                 '<m> are integers, indicating a vector nondeterministic '
                 'stack with <q> states, <s> stack symbol types, and stack '
                 'embedding type <m>.')
        group.add_argument('--init-scale', type=float,
            help='The scale used for the uniform distribution from which '
                 'certain parameters are initialized.')

    def add_forward_arguments(self, parser):
        group = parser.add_argument_group('Model Execution')
        add_einsum_forward_arguments(group)

    def get_kwargs(self, args, vocabulary_data):
        uses_bos = args.architecture in ('transformer', 'stack-transformer')
        input_vocab, output_vocab = get_vocabularies(vocabulary_data, uses_bos)
        return dict(
            architecture=args.architecture,
            num_layers=args.num_layers,
            d_model=args.d_model,
            num_heads=args.num_heads,
            feedforward_size=args.feedforward_size,
            dropout=args.dropout,
            hidden_units=args.hidden_units,
            stack_transformer_layers=args.stack_transformer_layers,
            stack_rnn_controller=args.stack_rnn_controller,
            stack_rnn_stack=args.stack_rnn_stack,
            input_vocabulary_size=len(input_vocab),
            output_vocabulary_size=len(output_vocab),
            bos_index=input_vocab.bos_index if uses_bos else None,
            eos_index=output_vocab.eos_index
        )

    def construct_model(self,
        architecture,
        num_layers,
        d_model,
        num_heads,
        feedforward_size,
        dropout,
        hidden_units,
        stack_transformer_layers,
        stack_rnn_controller,
        stack_rnn_stack,
        input_vocabulary_size,
        output_vocabulary_size,
        bos_index,
        eos_index
    ):
        if architecture is None:
            raise ValueError
<<<<<<< HEAD
        if architecture == 'transformer':
            if num_layers is None:
                raise ValueError
            if d_model is None:
                raise ValueError
            if num_heads is None:
                raise ValueError
            if feedforward_size is None:
                raise ValueError
            if dropout is None:
                raise ValueError
            return get_unidirectional_transformer_encoder(
                input_vocabulary_size=input_vocabulary_size,
                output_vocabulary_size=output_vocabulary_size,
                tie_embeddings=True,
                num_layers=num_layers,
                d_model=d_model,
                num_heads=num_heads,
                feedforward_size=feedforward_size,
                dropout=dropout,
                use_padding=False
            )
        elif architecture in ('rnn', 'lstm'):
            if hidden_units is None:
                raise ValueError
            if num_layers is None:
                raise ValueError
            if dropout is None:
                raise ValueError
            if architecture == 'rnn':
=======
        match architecture:
            case 'transformer':
                if num_layers is None:
                    raise ValueError
                if d_model is None:
                    raise ValueError
                if num_heads is None:
                    raise ValueError
                if feedforward_size is None:
                    raise ValueError
                if dropout is None:
                    raise ValueError
                return get_unidirectional_transformer_encoder(
                    input_vocabulary_size=input_vocabulary_size,
                    output_vocabulary_size=output_vocabulary_size,
                    tie_embeddings=True,
                    num_layers=num_layers,
                    d_model=d_model,
                    num_heads=num_heads,
                    feedforward_size=feedforward_size,
                    dropout=dropout,
                    use_padding=False
                )
            case 'rnn':
                if hidden_units is None:
                    raise ValueError
                if num_layers is None:
                    raise ValueError
                if dropout is None:
                    raise ValueError
>>>>>>> 9647659b
                return get_simple_rnn_language_model(
                    input_vocabulary_size=input_vocabulary_size,
                    output_vocabulary_size=output_vocabulary_size,
                    hidden_units=hidden_units,
                    layers=num_layers,
                    dropout=dropout,
                    learned_hidden_state=True,
                    use_padding=False
                )
<<<<<<< HEAD
            else:
=======
            case 'lstm':
                if hidden_units is None:
                    raise ValueError
                if num_layers is None:
                    raise ValueError
                if dropout is None:
                    raise ValueError
>>>>>>> 9647659b
                return get_lstm_language_model(
                    input_vocabulary_size=input_vocabulary_size,
                    output_vocabulary_size=output_vocabulary_size,
                    hidden_units=hidden_units,
                    layers=num_layers,
                    dropout=dropout,
                    learned_hidden_state=True,
                    use_padding=False
<<<<<<< HEAD
                )
        elif architecture == 'stack-transformer':
            if stack_transformer_layers is None:
                raise ValueError
            if d_model is None:
                raise ValueError
            if num_heads is None:
                raise ValueError
            if feedforward_size is None:
                raise ValueError
            if dropout is None:
                raise ValueError
            return get_unidirectional_stack_transformer_encoder(
                input_vocabulary_size=input_vocabulary_size,
                output_vocabulary_size=output_vocabulary_size,
                tie_embeddings=True,
                layers=stack_transformer_layers,
                d_model=d_model,
                num_heads=num_heads,
                feedforward_size=feedforward_size,
                dropout=dropout,
                use_padding=False
            )
        elif architecture == 'stack-rnn':
            if hidden_units is None:
                raise ValueError
            if num_layers is None:
                raise ValueError
            if stack_rnn_controller is None:
                raise ValueError
            if stack_rnn_stack is None:
                raise ValueError
            if dropout is None:
                raise ValueError
            return get_stack_rnn_language_model(
                input_vocabulary_size=input_vocabulary_size,
                output_vocabulary_size=output_vocabulary_size,
                hidden_units=hidden_units,
                layers=num_layers,
                controller=stack_rnn_controller,
                stack=stack_rnn_stack,
                dropout=dropout,
                learned_hidden_state=True,
                use_padding=False,
                tag=(
                    'nondeterministic'
                    if stack_rnn_stack[0] in ('nondeterministic', 'vector-nondeterministic')
                    else None
=======
>>>>>>> 9647659b
                )
            case _:
                raise ValueError

    def initialize(self, args, model, generator):
        if args.init_scale is None:
            raise ValueError
        smart_init(model, generator, fallback=uniform_fallback(args.init_scale))

    def on_saver_constructed(self, args, saver):
        # See comments in prepare_batch().
        self.bos_index = saver.kwargs['bos_index']
        self.uses_bos = self.bos_index is not None
        self.eos_index = saver.kwargs['eos_index']
        self.output_padding_index = saver.kwargs['output_vocabulary_size']
        self.tag_kwargs = dict(
            nondeterministic=dict(
                block_size=get_einsum_block_size(args)
            )
        )

    def adjust_length(self, length):
        # Add 1 for BOS.
        return length + int(self.uses_bos)

    def get_vocabularies(self,
        vocabulary_data,
        builder=None,
        include_embedding_vocab=True
    ):
        return get_vocabularies(
            vocabulary_data,
            self.uses_bos,
            builder,
            include_embedding_vocab
        )

    def prepare_batch(self, batch, device):
        # For transformers, use the same index for padding symbols in both the
        # input and output tensor. The padding index needs to be (1) a value
        # unique from all other indexes used in the output, and (2) a valid
        # index for the input embedding matrix.
        # For transformers, because BOS is always in the input vocabulary and
        # never in the output vocabulary, using the size of the output
        # vocabulary satisfies both of these constraints.
        # Using the same padding symbol in the input and output tensors allows
        # us to allocate one tensor and simply slice it, saving memory. The EOS
        # symbol will appear as an input symbol, but its embedding will never
        # receive gradient, because it will only appear in positions where the
        # output is padding, so it is the same as if padding were given as
        # input.
        output_padding_index = self.output_padding_index
        whole_tensor = pad_sequences(
            batch,
            device,
            bos=self.bos_index,
            eos=self.eos_index,
            pad=output_padding_index
        )
        input_tensor = whole_tensor[:, :-1]
        # Remove BOS from the expected output tensor.
        if self.uses_bos:
            output_tensor = whole_tensor[:, 1:]
        else:
            output_tensor = whole_tensor
        # For RNNs, the input vocabulary does not contain any symbols that are
        # not in the output, so the size of the vocabulary is not a valid
        # embedding index. So, for the input tensor, we create a copy and
        # change the padding index to 0.
        # TODO Use packed sequences for RNNs?
        if not self.uses_bos:
            input_tensor = input_tensor.clone()
            input_tensor[input_tensor == output_padding_index] = 0
        return input_tensor, output_tensor

    def on_before_process_pairs(self, saver, datasets):
        if saver.kwargs['architecture'] in ('transformer', 'stack-transformer'):
            max_length = max(
                len(x)
                for dataset in datasets
                for x in dataset
            )
            self._preallocate_positional_encodings(saver, self.adjust_length(max_length))

    def _preallocate_positional_encodings(self, saver, max_length):
        # Precompute all of the sinusoidal positional encodings up-front based
        # on the maximum length that will be required. This should help with
        # GPU memory fragmentation.
        d_model = saver.kwargs['d_model']
        for module in saver.model.modules():
            if isinstance(module, SinusoidalPositionalEncodingCacher):
                module.get_encodings(max_length, d_model)
                module.set_allow_reallocation(False)

    def get_logits(self, model, model_input):
        # Note that for the transformer, it is unnecessary to pass a padding
        # mask, because padding only occurs at the end of a sequence, and the
        # model is already causally masked.
<<<<<<< HEAD
        return model(
            model_input,
            include_first=not self.uses_bos,
            tag_kwargs=self.tag_kwargs
        )
=======
        return model(model_input, include_first=not self.uses_bos)

    def get_initial_state(self, model, batch_size, device):
        state = model.initial_state(batch_size)
        if self.uses_bos:
            state = state.next(torch.full((batch_size,), self.bos_index, device=device))
        return state
>>>>>>> 9647659b
<|MERGE_RESOLUTION|>--- conflicted
+++ resolved
@@ -10,7 +10,6 @@
     get_simple_rnn_language_model,
     get_lstm_language_model
 )
-<<<<<<< HEAD
 from rau.models.stack_nn.transformer.parse import (
     parse_stack_transformer_layers,
     STACK_TRANSFORMER_LAYERS_HELP_MESSAGE
@@ -23,13 +22,12 @@
 )
 from rau.models.stack_nn.rnn.language_model import (
     get_stack_rnn_language_model
-=======
+)
 from rau.models.common.shared_embeddings import get_shared_embeddings
 from rau.unidirectional import (
     EmbeddingUnidirectional,
     DropoutUnidirectional,
     OutputUnidirectional
->>>>>>> 9647659b
 )
 from rau.tasks.common.model import pad_sequences
 from rau.tasks.common.einsum import (
@@ -146,38 +144,6 @@
     ):
         if architecture is None:
             raise ValueError
-<<<<<<< HEAD
-        if architecture == 'transformer':
-            if num_layers is None:
-                raise ValueError
-            if d_model is None:
-                raise ValueError
-            if num_heads is None:
-                raise ValueError
-            if feedforward_size is None:
-                raise ValueError
-            if dropout is None:
-                raise ValueError
-            return get_unidirectional_transformer_encoder(
-                input_vocabulary_size=input_vocabulary_size,
-                output_vocabulary_size=output_vocabulary_size,
-                tie_embeddings=True,
-                num_layers=num_layers,
-                d_model=d_model,
-                num_heads=num_heads,
-                feedforward_size=feedforward_size,
-                dropout=dropout,
-                use_padding=False
-            )
-        elif architecture in ('rnn', 'lstm'):
-            if hidden_units is None:
-                raise ValueError
-            if num_layers is None:
-                raise ValueError
-            if dropout is None:
-                raise ValueError
-            if architecture == 'rnn':
-=======
         match architecture:
             case 'transformer':
                 if num_layers is None:
@@ -208,7 +174,6 @@
                     raise ValueError
                 if dropout is None:
                     raise ValueError
->>>>>>> 9647659b
                 return get_simple_rnn_language_model(
                     input_vocabulary_size=input_vocabulary_size,
                     output_vocabulary_size=output_vocabulary_size,
@@ -218,9 +183,6 @@
                     learned_hidden_state=True,
                     use_padding=False
                 )
-<<<<<<< HEAD
-            else:
-=======
             case 'lstm':
                 if hidden_units is None:
                     raise ValueError
@@ -228,7 +190,6 @@
                     raise ValueError
                 if dropout is None:
                     raise ValueError
->>>>>>> 9647659b
                 return get_lstm_language_model(
                     input_vocabulary_size=input_vocabulary_size,
                     output_vocabulary_size=output_vocabulary_size,
@@ -237,57 +198,55 @@
                     dropout=dropout,
                     learned_hidden_state=True,
                     use_padding=False
-<<<<<<< HEAD
-                )
-        elif architecture == 'stack-transformer':
-            if stack_transformer_layers is None:
-                raise ValueError
-            if d_model is None:
-                raise ValueError
-            if num_heads is None:
-                raise ValueError
-            if feedforward_size is None:
-                raise ValueError
-            if dropout is None:
-                raise ValueError
-            return get_unidirectional_stack_transformer_encoder(
-                input_vocabulary_size=input_vocabulary_size,
-                output_vocabulary_size=output_vocabulary_size,
-                tie_embeddings=True,
-                layers=stack_transformer_layers,
-                d_model=d_model,
-                num_heads=num_heads,
-                feedforward_size=feedforward_size,
-                dropout=dropout,
-                use_padding=False
-            )
-        elif architecture == 'stack-rnn':
-            if hidden_units is None:
-                raise ValueError
-            if num_layers is None:
-                raise ValueError
-            if stack_rnn_controller is None:
-                raise ValueError
-            if stack_rnn_stack is None:
-                raise ValueError
-            if dropout is None:
-                raise ValueError
-            return get_stack_rnn_language_model(
-                input_vocabulary_size=input_vocabulary_size,
-                output_vocabulary_size=output_vocabulary_size,
-                hidden_units=hidden_units,
-                layers=num_layers,
-                controller=stack_rnn_controller,
-                stack=stack_rnn_stack,
-                dropout=dropout,
-                learned_hidden_state=True,
-                use_padding=False,
-                tag=(
-                    'nondeterministic'
-                    if stack_rnn_stack[0] in ('nondeterministic', 'vector-nondeterministic')
-                    else None
-=======
->>>>>>> 9647659b
+                )
+            case 'stack-transformer':
+                if stack_transformer_layers is None:
+                    raise ValueError
+                if d_model is None:
+                    raise ValueError
+                if num_heads is None:
+                    raise ValueError
+                if feedforward_size is None:
+                    raise ValueError
+                if dropout is None:
+                    raise ValueError
+                return get_unidirectional_stack_transformer_encoder(
+                    input_vocabulary_size=input_vocabulary_size,
+                    output_vocabulary_size=output_vocabulary_size,
+                    tie_embeddings=True,
+                    layers=stack_transformer_layers,
+                    d_model=d_model,
+                    num_heads=num_heads,
+                    feedforward_size=feedforward_size,
+                    dropout=dropout,
+                    use_padding=False
+                )
+            case 'stack-rnn':
+                if hidden_units is None:
+                    raise ValueError
+                if num_layers is None:
+                    raise ValueError
+                if stack_rnn_controller is None:
+                    raise ValueError
+                if stack_rnn_stack is None:
+                    raise ValueError
+                if dropout is None:
+                    raise ValueError
+                return get_stack_rnn_language_model(
+                    input_vocabulary_size=input_vocabulary_size,
+                    output_vocabulary_size=output_vocabulary_size,
+                    hidden_units=hidden_units,
+                    layers=num_layers,
+                    controller=stack_rnn_controller,
+                    stack=stack_rnn_stack,
+                    dropout=dropout,
+                    learned_hidden_state=True,
+                    use_padding=False,
+                    tag=(
+                        'nondeterministic'
+                        if stack_rnn_stack[0] in ('nondeterministic', 'vector-nondeterministic')
+                        else None
+                    )
                 )
             case _:
                 raise ValueError
@@ -386,18 +345,14 @@
         # Note that for the transformer, it is unnecessary to pass a padding
         # mask, because padding only occurs at the end of a sequence, and the
         # model is already causally masked.
-<<<<<<< HEAD
         return model(
             model_input,
             include_first=not self.uses_bos,
             tag_kwargs=self.tag_kwargs
         )
-=======
-        return model(model_input, include_first=not self.uses_bos)
 
     def get_initial_state(self, model, batch_size, device):
         state = model.initial_state(batch_size)
         if self.uses_bos:
             state = state.next(torch.full((batch_size,), self.bos_index, device=device))
-        return state
->>>>>>> 9647659b
+        return state